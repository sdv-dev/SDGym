--- conflicted
+++ resolved
@@ -15,14 +15,10 @@
 
     def __init__(self, max_lines=0, max_line_len=2048, epochs=None, vocab_size=20000,
                  gen_lines=None, dp=False, field_delimiter=",", overwrite=True,
-<<<<<<< HEAD
-                 checkpoint_dir=DEFAULT_CHECKPOINT_DIR):
+                 checkpoint_dir=None):
         if DataFrameBatch is None:
             raise ImportError('Please install gretel-synthetics using `pip install sdgym[gretel]`')
 
-=======
-                 checkpoint_dir=None):
->>>>>>> 36cf0304
         self.max_lines = max_lines
         self.max_line_len = max_line_len
         self.epochs = epochs

--- conflicted
+++ resolved
@@ -52,9 +52,6 @@
 
 def save_barchart(barchart, filename):
     barchart = pd.DataFrame(barchart, columns=['synthesizer', 'metric', 'val'])
-<<<<<<< HEAD
-    barchart.pivot("metric", "synthesizer", "val").plot(kind='bar')
-=======
 
     methods = set()
     for item in barchart['synthesizer']:
@@ -63,7 +60,6 @@
     methods = sorted(methods, key=method_name_order)
 
     barchart.pivot("metric", "synthesizer", "val")[methods].plot(kind='bar')
->>>>>>> 3aa92907
     plt.title(dataset)
     plt.xlabel(None)
     plt.legend(title=None, loc=(1.04,0))
@@ -113,11 +109,7 @@
             if k == 'r2':
                 v_t = v_t.clip(-1, 1)
             if 'likelihood' in k:
-<<<<<<< HEAD
-                v_t = v_t.clip(-10, 0)
-=======
                 v_t = v_t.clip(-20, 0)
->>>>>>> 3aa92907
             if k == '_distance':
                 barchart_d.append((synthesizer, k, v_t))
             else:
